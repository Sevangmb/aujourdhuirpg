--- conflicted
+++ resolved
@@ -177,13 +177,7 @@
 Factor in new player stats: Energie (low means tired, high means active), Stress (high means negative thoughts/errors, low means calm), Volonte (influences choices in tough situations), Reputation (influences PNJ reactions).
 For complex actions implied by '{{{playerChoice}}}', describe the player's attempt and the observable situation in the narrative. The game system will determine the mechanical outcome.
 Use the PNJ's disposition score and interaction history to influence their dialogue, actions, and how they react to the player.
-<<<<<<< HEAD
-If the player's actions should change a PNJ's disposition or add a significant memory, you can suggest an \`updatedDispositionScore\` and a \`newInteractionLogEntry\` for that PNJ in your response (using the \`pnjInteractions\` output field).
-{{!-- End of gameplay action intro specific instructions --}}{{/unless}}\`;
-=======
-If the player's actions should change a PNJ's disposition or add a significant memory, you can suggest an `updatedDispositionScore` and a `newInteractionLogEntry` for that PNJ in your response (using the `pnjInteractions` output field).
-{{!}}{{/unless}}`;
->>>>>>> 69df8862
+
 const PROMPT_PHASE_1_INFO_GATHERING = `
 **Phase 1: Strategic Information Gathering & API Management**
 {{#unless isInitialUnknownLocation}}
