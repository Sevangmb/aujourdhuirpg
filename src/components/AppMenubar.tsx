--- conflicted
+++ resolved
@@ -2,15 +2,7 @@
 "use client";
 
 import React from 'react';
-<<<<<<< HEAD
-import type { User as FirebaseUser } from 'firebase/auth';
-import type { Player, Position } from '@/lib/types';
-import type { WeatherData } from '@/app/actions/get-current-weather';
-import { useIsMobile } from '@/hooks/use-mobile';
-=======
-import type { User as FirebaseUser } from 'firebase/auth'; // Renamed to avoid conflict with Lucide's User icon
-import type { Player, JournalEntry } from '@/lib/types';
->>>>>>> 05371ba4
+
 
 import {
     Menubar,
@@ -24,27 +16,7 @@
 import { Dialog, DialogContent, DialogHeader, DialogTitle, DialogTrigger, DialogFooter } from "@/components/ui/dialog";
 import { Button } from "@/components/ui/button";
 import { ScrollArea } from '@/components/ui/scroll-area';
-<<<<<<< HEAD
-import {
-    SlidersHorizontal,
-    Save,
-    User as UserIcon,
-    Briefcase,
-    BookOpen,
-    Search,
-    LogOut,
-=======
-// Removed Button import as it's no longer used directly in the Menubar itself for sign-out
-import { 
-    SlidersHorizontal, 
-    Save, 
-    User as UserIcon, 
-    Briefcase, 
-    BookOpen,
-    BookText, // Added BookText for Journal
-    Search, 
-    LogOut, 
->>>>>>> 05371ba4
+
     FileText,
     Maximize,
     Settings,
@@ -58,15 +30,7 @@
 import InventoryDisplay from '@/components/InventoryDisplay';
 import QuestJournalDisplay from '@/components/QuestJournalDisplay';
 import EvidenceLogDisplay from '@/components/EvidenceLogDisplay';
-<<<<<<< HEAD
-import StatDisplay from '@/components/StatDisplay';
-import WeatherDisplay from '@/components/WeatherDisplay';
-import MapDisplay from '@/components/MapDisplay';
-import LocationImageDisplay from '@/components/LocationImageDisplay';
-import { UNKNOWN_STARTING_PLACE_NAME } from '@/data/initial-game-data';
-=======
-import JournalDisplay from '@/components/JournalDisplay'; // Added JournalDisplay import
->>>>>>> 05371ba4
+
 
 interface AppMenubarProps {
   user: FirebaseUser | null;
@@ -77,20 +41,7 @@
   onToggleFullScreen: () => void;
   onOpenToneSettings: () => void;
   onSignOut: () => void;
-<<<<<<< HEAD
-  // Props for context widgets in mobile dialogs
-  currentLocation: Position | null;
-  nearbyPois: Position[] | null;
-  weatherData: WeatherData | null;
-  weatherLoading: boolean;
-  weatherError: string | null;
-  locationImageUrl: string | null;
-  locationImageLoading: boolean;
-  locationImageError: string | null;
-=======
-  journal?: JournalEntry[]; // Added journal prop
->>>>>>> 05371ba4
-}
+
 
 const AppMenubar: React.FC<AppMenubarProps> = ({
   user,
