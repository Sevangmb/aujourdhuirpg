--- conflicted
+++ resolved
@@ -7,34 +7,7 @@
 import { useAuth } from '@/contexts/AuthContext';
 
 // UI Components
-<<<<<<< HEAD
-import { useToast } from "@/hooks/use-toast";
-import ToneSettingsDialog from '@/components/ToneSettingsDialog';
-import AppMenubar from '@/components/AppMenubar';
-import GameScreen from '@/components/GameScreen';
-import AuthScreen from '@/components/AuthScreen'; // Import the new AuthScreen
-import LoadingState from '@/components/LoadingState'; // Import LoadingState
-import type { WeatherData } from '@/app/actions/get-current-weather';
-import { getCurrentWeather } from '@/app/actions/get-current-weather';
-import { generateLocationImage } from '@/ai/flows/generate-location-image-flow';
-import { generatePlayerAvatar } from '@/ai/flows/generate-player-avatar-flow';
 
-
-function HomePageContent() {
-  const [gameState, setGameState] = useState<GameState | null>(null);
-  const [isLoadingState, setIsLoadingState] = useState(true); // For game state loading
-  const [isToneSettingsDialogOpen, setIsToneSettingsDialogOpen] = useState(false);
-=======
-import GameScreen from '@/components/GameScreen'; // For auth screen
-import AuthenticatedAppView from '@/components/AuthenticatedAppView';
-// Removed useToast here, assuming AuthenticatedAppView handles its own toasts
-// and auth screen toasts might be handled differently or are less frequent.
-// If page.tsx needs to show toasts (e.g. for global errors), re-add:
-// import { useToast } from "@/hooks/use-toast";
-
-
-function HomePageContent() {
->>>>>>> cb0079c7
   const {
     user,
     loadingAuth, // Firebase auth loading
@@ -43,418 +16,7 @@
     signInAnonymously,
     signOutUser,
   } = useAuth();
-<<<<<<< HEAD
-  const { toast } = useToast();
 
-  const [weatherData, setWeatherData] = useState<WeatherData | null>(null);
-  const [weatherLoading, setWeatherLoading] = useState(true);
-  const [weatherError, setWeatherError] = useState<string | null>(null);
-
-  const [locationImageUrl, setLocationImageUrl] = useState<string | null>(null);
-  const [locationImageLoading, setLocationImageLoading] = useState(false);
-  const [locationImageError, setLocationImageError] = useState<string | null>(null);
-  
-  const [isGeneratingAvatar, setIsGeneratingAvatar] = useState(false);
-
-
-  const currentMapLocation = gameState?.player?.currentLocation || initialPlayerLocation;
-  const nearbyPoisForMap = gameState?.nearbyPois || null;
-
-  useEffect(() => {
-    const fetchWeatherForLocation = async (loc: Position) => {
-      if (!loc || typeof loc.latitude !== 'number' || typeof loc.longitude !== 'number') {
-        setWeatherLoading(false);
-        setWeatherError("Localisation invalide pour la météo.");
-        setWeatherData(null);
-        return;
-      }
-      setWeatherLoading(true);
-      setWeatherError(null);
-      try {
-        const result = await getCurrentWeather(loc.latitude, loc.longitude);
-        if ('error' in result) {
-          setWeatherError(result.error);
-          setWeatherData(null);
-        } else {
-          setWeatherData(result);
-        }
-      } catch (e: any) {
-        const errorMessage = e.message || "Une erreur inconnue est survenue lors de la récupération de la météo.";
-        setWeatherError(errorMessage);
-        setWeatherData(null);
-      } finally {
-        setWeatherLoading(false);
-      }
-    };
-    if (gameState?.player?.currentLocation) {
-      fetchWeatherForLocation(gameState.player.currentLocation);
-    }
-  }, [gameState?.player?.currentLocation?.latitude, gameState?.player?.currentLocation?.longitude]);
-
-  useEffect(() => {
-    const fetchLocationImage = async () => {
-      const placeNameForImage = gameState?.player?.currentLocation?.name;
-      if (placeNameForImage && placeNameForImage !== UNKNOWN_STARTING_PLACE_NAME) {
-        setLocationImageLoading(true);
-        setLocationImageUrl(null);
-        setLocationImageError(null);
-        try {
-          const result = await generateLocationImage({ placeName: placeNameForImage });
-          if (result.imageUrl && result.imageUrl.startsWith('data:image')) {
-            setLocationImageUrl(result.imageUrl);
-          } else {
-            const errorMsg = result.error || "L'IA n'a pas pu générer une image pour ce lieu.";
-            setLocationImageError(errorMsg);
-            console.warn("Location Image Generation Warning:", errorMsg, "Input placeName:", placeNameForImage);
-          }
-        } catch (e: any) {
-          const errorMsg = e.message || "Erreur inconnue lors de la génération de l'image du lieu.";
-          setLocationImageError(errorMsg);
-          console.error("Location Image Generation Error:", e, "Input placeName:", placeNameForImage);
-        } finally {
-          setLocationImageLoading(false);
-        }
-      } else {
-        setLocationImageUrl(null);
-        setLocationImageLoading(false);
-        setLocationImageError(null); 
-      }
-    };
-
-    fetchLocationImage();
-  }, [gameState?.player?.currentLocation?.name]);
-
-
-  const performInitialLoad = useCallback(async () => {
-    setIsLoadingState(true);
-    let loadedState: GameState | null = null;
-
-    if (user && !user.isAnonymous && user.uid) {
-      try {
-        const firestoreState = await loadGameStateFromFirestore(user.uid);
-        if (firestoreState && firestoreState.player) {
-          const hydratedPlayerFromFirestore = hydratePlayer(firestoreState.player);
-          loadedState = {
-            ...firestoreState,
-            player: hydratedPlayerFromFirestore,
-          };
-          toast({ title: "Progression chargée", description: "Votre partie a été restaurée depuis le cloud." });
-        } else {
-          const localState = loadGameStateFromLocal();
-          if (localState && localState.player) {
-            const playerToSave = { ...localState.player, uid: user.uid };
-            const hydratedPlayerForCloud = hydratePlayer(playerToSave);
-            const stateToSave: GameState = { ...localState, player: hydratedPlayerForCloud };
-
-            const saveResult = await saveGameState(stateToSave);
-            loadedState = stateToSave;
-
-            if (saveResult.localSaveSuccess && saveResult.cloudSaveSuccess) {
-              toast({ title: "Progression locale migrée", description: "Votre partie locale a été synchronisée avec le cloud." });
-            } else if (saveResult.localSaveSuccess && !saveResult.cloudSaveSuccess) {
-              toast({ variant: "destructive", title: "Migration Partielle", description: "Progression locale sauvegardée, mais échec de la synchronisation cloud." });
-            } else {
-              toast({ variant: "destructive", title: "Erreur de Migration", description: "Impossible de sauvegarder la progression locale pour la migration." });
-            }
-          }
-        }
-      } catch (error) {
-        console.error("Error loading from Firestore, falling back to local:", error);
-        toast({ variant: "destructive", title: "Erreur de chargement Cloud", description: "Impossible de charger depuis le cloud. Tentative de chargement local." });
-      }
-    }
-
-    if (!loadedState) {
-      loadedState = loadGameStateFromLocal();
-    }
-
-    if (loadedState && loadedState.player) {
-      const hydratedPlayer = hydratePlayer(loadedState.player);
-      let finalLoadedState = { ...loadedState, player: hydratedPlayer };
-
-      if (user && !user.isAnonymous && user.uid && finalLoadedState.player.uid !== user.uid) {
-        console.warn("Player UID mismatch between loaded state and current user. Updating state with current user's UID.");
-        const playerWithCorrectUID = hydratePlayer({ ...finalLoadedState.player, uid: user.uid });
-        finalLoadedState = { ...finalLoadedState, player: playerWithCorrectUID };
-      }
-      setGameState(finalLoadedState);
-    } else {
-      setGameState({ player: null, currentScenario: null, nearbyPois: null, gameTimeInMinutes: 0, journal: [] });
-    }
-    setIsLoadingState(false);
-  }, [user, toast]);
-
-  useEffect(() => {
-    if (!loadingAuth) { // Only perform initial load once auth state is resolved
-      performInitialLoad();
-    }
-  }, [loadingAuth, performInitialLoad]);
-
-  const handleCharacterCreate = async (playerDataFromForm: Omit<Player, 'currentLocation' | 'uid' | 'stats' | 'skills' | 'traitsMentalStates' | 'progression' | 'alignment' | 'inventory' | 'avatarUrl' | 'questLog' | 'encounteredPNJs' | 'decisionLog' | 'clues' | 'documents' | 'investigationNotes' | 'money' | 'toneSettings'>) => {
-    setIsGeneratingAvatar(true);
-    let avatarUrlToUse = defaultAvatarUrl;
-
-    try {
-      const avatarResult = await generatePlayerAvatar({
-        name: playerDataFromForm.name,
-        gender: playerDataFromForm.gender,
-        age: playerDataFromForm.age,
-        origin: playerDataFromForm.origin,
-        playerBackground: playerDataFromForm.background,
-      });
-
-      if (avatarResult.imageUrl && avatarResult.imageUrl.startsWith('data:image')) {
-        avatarUrlToUse = avatarResult.imageUrl;
-        toast({ title: "Avatar Généré!", description: "Votre portrait unique a été créé." });
-      } else {
-        console.warn("Avatar generation failed or returned invalid data:", avatarResult.error);
-        toast({ variant: "destructive", title: "Échec de l'Avatar", description: avatarResult.error || "Impossible de générer un avatar personnalisé. Utilisation d'un avatar par défaut." });
-      }
-    } catch (error: any) {
-      console.error("Error calling generatePlayerAvatar flow:", error);
-      toast({ variant: "destructive", title: "Erreur d'Avatar", description: "Une erreur est survenue lors de la génération de l'avatar. Utilisation d'un avatar par défaut." });
-    } finally {
-      setIsGeneratingAvatar(false);
-    }
-
-    const randomLatitude = Math.random() * 180 - 90;
-    const randomLongitude = Math.random() * 360 - 180;
-    const randomLocation: Position = {
-      latitude: parseFloat(randomLatitude.toFixed(4)),
-      longitude: parseFloat(randomLongitude.toFixed(4)),
-      name: UNKNOWN_STARTING_PLACE_NAME,
-    };
-
-    const playerBaseDetails: Partial<Player> = {
-      ...playerDataFromForm,
-      avatarUrl: avatarUrlToUse,
-      stats: { ...initialPlayerStats },
-      skills: { ...initialSkills },
-      traitsMentalStates: [...initialTraitsMentalStates],
-      progression: { ...initialProgression },
-      alignment: { ...initialAlignment },
-      inventory: [ ...initialInventory ],
-      money: initialPlayerMoney,
-      uid: user && !user.isAnonymous ? user.uid : undefined,
-      currentLocation: randomLocation,
-      toneSettings: { ...initialToneSettings },
-      questLog: [...initialQuestLog],
-      encounteredPNJs: [...initialEncounteredPNJs],
-      decisionLog: [...initialDecisionLog],
-      clues: [...initialClues],
-      documents: [...initialDocuments],
-      investigationNotes: initialInvestigationNotes,
-    };
-
-    const hydratedPlayer = hydratePlayer(playerBaseDetails);
-
-    const firstScenario = getInitialScenario(hydratedPlayer);
-    const newGameState: GameState = {
-      player: hydratedPlayer,
-      currentScenario: firstScenario,
-      nearbyPois: null,
-      gameTimeInMinutes: 0,
-      journal: [],
-    };
-    setGameState(newGameState);
-    await saveGameState(newGameState);
-    toast({ title: "Personnage créé !", description: `Votre aventure commence dans un lieu mystérieux... L'IA va vous en dire plus.`});
-  };
-
-  const handleRestartGame = async () => {
-    if (user && !user.isAnonymous && user.uid) {
-      try {
-        await deletePlayerStateFromFirestore(user.uid);
-        toast({ title: "Progression en ligne supprimée", description: "Votre sauvegarde dans le cloud a été effacée."});
-      } catch (error) {
-        console.error("Failed to delete Firestore state on restart:", error);
-        toast({ variant: "destructive", title: "Erreur de suppression Cloud", description: "Impossible de supprimer la sauvegarde en ligne." });
-      }
-    }
-    clearGameStateFromLocal();
-    setGameState({ player: null, currentScenario: null, nearbyPois: null, gameTimeInMinutes: 0, journal: [] });
-    toast({ title: "Partie Redémarrée", description: "Créez un nouveau personnage pour commencer une nouvelle aventure." });
-  };
-
-  const isGameActive = !!(gameState && gameState.player && gameState.currentScenario);
-
-  const handleSaveGame = async () => {
-    if (isGameActive && gameState) {
-      try {
-        const saveResult: SaveGameResult = await saveGameState(gameState);
-
-        if (saveResult.localSaveSuccess && saveResult.cloudSaveSuccess === true) {
-          toast({
-            title: "Partie Sauvegardée",
-            description: "Votre progression a été sauvegardée localement et dans le cloud.",
-          });
-        } else if (saveResult.localSaveSuccess && saveResult.cloudSaveSuccess === false) {
-          toast({
-            variant: "destructive", 
-            title: "Sauvegarde Partielle",
-            description: "Progression sauvegardée localement, mais échec de la synchronisation cloud.",
-          });
-        } else if (saveResult.localSaveSuccess && saveResult.cloudSaveSuccess === null) {
-          toast({
-            title: "Partie Sauvegardée",
-            description: "Votre progression a été sauvegardée localement (utilisateur anonyme).",
-          });
-        } else if (!saveResult.localSaveSuccess) {
-          toast({
-            variant: "destructive",
-            title: "Erreur de Sauvegarde Locale",
-            description: "Impossible de sauvegarder la partie localement.",
-          });
-        }
-      } catch (error) {
-        console.error("Erreur inattendue lors de la sauvegarde manuelle:", error);
-        toast({
-          variant: "destructive",
-          title: "Erreur Inconnue de Sauvegarde",
-          description: "Une erreur inattendue est survenue lors de la tentative de sauvegarde.",
-        });
-      }
-    } else {
-      toast({
-        variant: "destructive",
-        title: "Sauvegarde impossible",
-        description: "Aucune partie active à sauvegarder.",
-      });
-    }
-  };
-
-  const handleToggleFullScreen = () => {
-    if (!document.fullscreenElement) {
-      document.documentElement.requestFullscreen().catch(err => {
-        alert(`Erreur lors du passage en plein écran: ${err.message} (${err.name})`);
-      });
-    } else {
-      if (document.exitFullscreen) {
-        document.exitFullscreen();
-      }
-    }
-  };
-
-  const handleSaveToneSettings = async (newSettings: ToneSettings) => {
-    if (gameState && gameState.player) {
-      const updatedPlayer = { ...gameState.player, toneSettings: newSettings };
-      const newGameState = { ...gameState, player: updatedPlayer };
-      setGameState(newGameState);
-      await saveGameState(newGameState);
-      toast({ title: "Paramètres de Tonalité Sauvegardés", description: "Le style narratif sera ajusté." });
-    }
-  };
-
-  return (
-    <div className="flex flex-col h-screen max-h-screen bg-background text-foreground">
-      <AppMenubar
-        user={user}
-        isGameActive={isGameActive}
-        player={gameState?.player || null}
-        journal={gameState?.journal || []}
-        onRestartGame={handleRestartGame}
-        onSaveGame={handleSaveGame}
-        onToggleFullScreen={handleToggleFullScreen}
-        onOpenToneSettings={() => setIsToneSettingsDialogOpen(true)}
-        onSignOut={signOutUser}
-        currentLocation={currentMapLocation}
-        nearbyPois={nearbyPoisForMap}
-        weatherData={weatherData}
-        weatherLoading={weatherLoading}
-        weatherError={weatherError}
-        locationImageUrl={locationImageUrl}
-        locationImageLoading={locationImageLoading}
-        locationImageError={locationImageError}
-      />
-
-      {gameState?.player && (
-        <ToneSettingsDialog
-          isOpen={isToneSettingsDialogOpen}
-          onOpenChange={setIsToneSettingsDialogOpen}
-          currentSettings={gameState.player.toneSettings || initialToneSettings}
-          onSave={handleSaveToneSettings}
-        />
-      )}
-
-      <div className="flex-1 flex flex-row overflow-hidden">
-        {loadingAuth || isLoadingState ? (
-          <div className="flex-grow flex items-center justify-center">
-            <LoadingState loadingAuth={loadingAuth} isLoadingState={isLoadingState} />
-          </div>
-        ) : !user ? (
-          <div className="flex-grow flex items-center justify-center p-4">
-            <AuthScreen
-              loadingAuth={false} // loadingAuth is false at this point
-              signUp={signUpWithEmailPassword}
-              signIn={signInWithEmailPassword}
-              signInAnon={signInAnonymously}
-            />
-          </div>
-        ) : (
-          <GameScreen
-              user={user} // user is guaranteed to be non-null here
-              gameState={gameState}
-              isGameActive={isGameActive}
-              onCharacterCreate={handleCharacterCreate}
-              onRestartGame={handleRestartGame} // Although GameScreen doesn't directly use this, it might pass to GamePlay if needed
-              setGameState={setGameState}
-              weatherData={weatherData}
-              weatherLoading={weatherLoading}
-              weatherError={weatherError}
-              locationImageUrl={locationImageUrl}
-              locationImageLoading={locationImageLoading}
-              locationImageError={locationImageError}
-              isGeneratingAvatar={isGeneratingAvatar}
-          />
-        )}
-      </div>
-=======
-  // const { toast } = useToast(); // Re-enable if toasts are needed here
-
-  const authScreenProps = {
-    user: user, // usually null here
-    loadingAuth: loadingAuth,
-    signUp: signUpWithEmailPassword,
-    signIn: signInWithEmailPassword,
-    signInAnon: signInAnonymously,
-    signOut: signOutUser, // Not typically used on auth screen but passed for consistency
-  };
-
-  if (loadingAuth) {
-    return (
-      <div className="flex flex-col items-center justify-center h-screen bg-background text-foreground">
-        <p>Loading authentication...</p>
-        {/* You might want to add a global spinner here */}
-      </div>
-    );
-  }
-
-  return (
-    <div className="flex flex-col h-screen max-h-screen bg-background text-foreground">
-      {user ? (
-        <AuthenticatedAppView user={user} signOutUser={signOutUser} />
-      ) : (
-        // Render GameScreen for authentication purposes
-        // Pass only necessary props for the auth screen functionality
-        <GameScreen
-          user={null} // Explicitly null for auth screen
-          loadingAuth={false} // Auth is no longer loading at this point
-          isLoadingState={false} // Not relevant for auth screen
-          gameState={null} // No game state for auth screen
-          isGameActive={false} // No game active for auth screen
-          authFunctions={authScreenProps}
-          // The following props are not relevant for the auth screen,
-          // they are handled by AuthenticatedAppView or not applicable.
-          // onCharacterCreate, onRestartGame, setGameState,
-          // weatherData, weatherLoading, weatherError,
-          // locationImageUrl, locationImageLoading, locationImageError,
-          // isGeneratingAvatar
-          // Dummy functions or omitted if GameScreen can handle undefined props gracefully
-          onCharacterCreate={() => console.log("Character creation attempted from auth screen.")}
-          setGameState={() => {}}
-        />
-      )}
->>>>>>> cb0079c7
     </div>
   );
 }
